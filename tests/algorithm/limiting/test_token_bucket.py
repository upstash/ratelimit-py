from tests.client import rate_limit
from pytest import mark
from time import sleep

# Mimic the behavior of fixed window.
token_bucket = rate_limit.token_bucket(
    max_number_of_tokens=1, refill_rate=1, interval=3000, unit="ms"
)


@mark.asyncio
async def test_below_max() -> None:
    assert (await token_bucket.limit("token_bucket_1"))["is_allowed"] is True


@mark.asyncio
async def test_above_max() -> None:
    await token_bucket.limit("token_bucket_2")

    assert (await token_bucket.limit("token_bucket_2"))["is_allowed"] is False
    assert (await token_bucket.limit("token_bucket_2"))["is_allowed"] is False


@mark.asyncio
async def test_after_window() -> None:
    # Exhaust the request limit.
    await token_bucket.limit("token_bucket_3")

    # Wait for the refill.
    sleep(3)

    assert (await token_bucket.limit("token_bucket_3"))["is_allowed"] is True


@mark.asyncio
<<<<<<< HEAD
async def test_with_non_ms_unit():
    token_bucket_with_seconds = rate_limit.token_bucket(
        max_number_of_tokens=1, refill_rate=1, interval=3, unit="s"
    )
=======
async def test_with_non_ms_unit() -> None:
    token_bucket_with_seconds = rate_limit.token_bucket(max_number_of_tokens=1, refill_rate=1, interval=3, unit="s")
>>>>>>> 2d367610

    # Exhaust the request limit.
    assert (await token_bucket_with_seconds.limit("token_bucket_4"))[
        "is_allowed"
    ] is True

    assert (await token_bucket_with_seconds.limit("token_bucket_4"))[
        "is_allowed"
    ] is False

    # Wait for the refill.
    sleep(3)

    assert (await token_bucket_with_seconds.limit("token_bucket_4"))[
        "is_allowed"
    ] is True



# Use a client that has different maximum number of tokens and refill rate.
<<<<<<< HEAD
burst_token_bucket = rate_limit.token_bucket(
    max_number_of_tokens=2, refill_rate=1, interval=3000, unit="ms"
)
=======
burst_token_bucket = rate_limit.token_bucket(max_number_of_tokens=2, refill_rate=1, interval=2000, unit="ms")
>>>>>>> 2d367610


@mark.asyncio
async def test_burst() -> None:
    # Exhaust the request limit.
<<<<<<< HEAD
    assert (await burst_token_bucket.limit("burst_token_bucket_1"))[
        "is_allowed"
    ] is True
    assert (await burst_token_bucket.limit("burst_token_bucket_1"))[
        "is_allowed"
    ] is True
=======
    await burst_token_bucket.limit("burst_token_bucket_1")
    await burst_token_bucket.limit("burst_token_bucket_1")
>>>>>>> 2d367610

    # Wait for the refill.
    sleep(2)

    assert (await burst_token_bucket.limit("burst_token_bucket_1"))[
        "is_allowed"
    ] is True
    assert (await burst_token_bucket.limit("burst_token_bucket_1"))[
        "is_allowed"
    ] is False
    assert (await burst_token_bucket.limit("burst_token_bucket_1"))[
        "is_allowed"
    ] is False


@mark.asyncio
<<<<<<< HEAD
async def test_with_positive_number_of_tokens_before_refill():
    assert (await burst_token_bucket.limit("burst_token_bucket_2"))[
        "is_allowed"
    ] is True
=======
async def test_with_positive_number_of_tokens_before_the_refill() -> None:
    await burst_token_bucket.limit("burst_token_bucket_2")
>>>>>>> 2d367610

    """
    At this point the bucket should've had 1 token. 
    Since the refill adds another one, the next two requests should pass.
    """
    sleep(2)

<<<<<<< HEAD
    assert (await burst_token_bucket.limit("burst_token_bucket_2"))[
        "is_allowed"
    ] is True
    assert (await burst_token_bucket.limit("burst_token_bucket_2"))[
        "is_allowed"
    ] is True
    assert (await burst_token_bucket.limit("burst_token_bucket_2"))[
        "is_allowed"
    ] is False
=======
    assert (await burst_token_bucket.limit("burst_token_bucket_2"))["is_allowed"] is True
    assert (await burst_token_bucket.limit("burst_token_bucket_2"))["is_allowed"] is True
    assert (await burst_token_bucket.limit("burst_token_bucket_2"))["is_allowed"] is False


@mark.asyncio
async def test_multiple_refills() -> None:
    # Exhaust the request limit.
    await burst_token_bucket.limit("burst_token_bucket_3")
    await burst_token_bucket.limit("burst_token_bucket_3")

    # Wait for 2 refills.
    sleep(4)

    assert (await burst_token_bucket.limit("burst_token_bucket_3"))["is_allowed"] is True
    assert (await burst_token_bucket.limit("burst_token_bucket_3"))["is_allowed"] is True
    assert (await burst_token_bucket.limit("burst_token_bucket_3"))["is_allowed"] is False
>>>>>>> 2d367610
<|MERGE_RESOLUTION|>--- conflicted
+++ resolved
@@ -33,15 +33,10 @@
 
 
 @mark.asyncio
-<<<<<<< HEAD
-async def test_with_non_ms_unit():
+async def test_with_non_ms_unit() -> None:
     token_bucket_with_seconds = rate_limit.token_bucket(
         max_number_of_tokens=1, refill_rate=1, interval=3, unit="s"
     )
-=======
-async def test_with_non_ms_unit() -> None:
-    token_bucket_with_seconds = rate_limit.token_bucket(max_number_of_tokens=1, refill_rate=1, interval=3, unit="s")
->>>>>>> 2d367610
 
     # Exhaust the request limit.
     assert (await token_bucket_with_seconds.limit("token_bucket_4"))[
@@ -60,31 +55,17 @@
     ] is True
 
 
-
 # Use a client that has different maximum number of tokens and refill rate.
-<<<<<<< HEAD
 burst_token_bucket = rate_limit.token_bucket(
-    max_number_of_tokens=2, refill_rate=1, interval=3000, unit="ms"
+    max_number_of_tokens=2, refill_rate=1, interval=2000, unit="ms"
 )
-=======
-burst_token_bucket = rate_limit.token_bucket(max_number_of_tokens=2, refill_rate=1, interval=2000, unit="ms")
->>>>>>> 2d367610
 
 
 @mark.asyncio
 async def test_burst() -> None:
     # Exhaust the request limit.
-<<<<<<< HEAD
-    assert (await burst_token_bucket.limit("burst_token_bucket_1"))[
-        "is_allowed"
-    ] is True
-    assert (await burst_token_bucket.limit("burst_token_bucket_1"))[
-        "is_allowed"
-    ] is True
-=======
     await burst_token_bucket.limit("burst_token_bucket_1")
     await burst_token_bucket.limit("burst_token_bucket_1")
->>>>>>> 2d367610
 
     # Wait for the refill.
     sleep(2)
@@ -101,15 +82,8 @@
 
 
 @mark.asyncio
-<<<<<<< HEAD
-async def test_with_positive_number_of_tokens_before_refill():
-    assert (await burst_token_bucket.limit("burst_token_bucket_2"))[
-        "is_allowed"
-    ] is True
-=======
 async def test_with_positive_number_of_tokens_before_the_refill() -> None:
     await burst_token_bucket.limit("burst_token_bucket_2")
->>>>>>> 2d367610
 
     """
     At this point the bucket should've had 1 token. 
@@ -117,7 +91,6 @@
     """
     sleep(2)
 
-<<<<<<< HEAD
     assert (await burst_token_bucket.limit("burst_token_bucket_2"))[
         "is_allowed"
     ] is True
@@ -127,10 +100,6 @@
     assert (await burst_token_bucket.limit("burst_token_bucket_2"))[
         "is_allowed"
     ] is False
-=======
-    assert (await burst_token_bucket.limit("burst_token_bucket_2"))["is_allowed"] is True
-    assert (await burst_token_bucket.limit("burst_token_bucket_2"))["is_allowed"] is True
-    assert (await burst_token_bucket.limit("burst_token_bucket_2"))["is_allowed"] is False
 
 
 @mark.asyncio
@@ -142,7 +111,32 @@
     # Wait for 2 refills.
     sleep(4)
 
-    assert (await burst_token_bucket.limit("burst_token_bucket_3"))["is_allowed"] is True
-    assert (await burst_token_bucket.limit("burst_token_bucket_3"))["is_allowed"] is True
-    assert (await burst_token_bucket.limit("burst_token_bucket_3"))["is_allowed"] is False
->>>>>>> 2d367610
+    assert (await burst_token_bucket.limit("burst_token_bucket_3"))[
+        "is_allowed"
+    ] is True
+    assert (await burst_token_bucket.limit("burst_token_bucket_3"))[
+        "is_allowed"
+    ] is True
+    assert (await burst_token_bucket.limit("burst_token_bucket_3"))[
+        "is_allowed"
+    ] is False
+
+
+@mark.asyncio
+async def test_multiple_refills() -> None:
+    # Exhaust the request limit.
+    await burst_token_bucket.limit("burst_token_bucket_3")
+    await burst_token_bucket.limit("burst_token_bucket_3")
+
+    # Wait for 2 refills.
+    sleep(4)
+
+    assert (await burst_token_bucket.limit("burst_token_bucket_3"))[
+        "is_allowed"
+    ] is True
+    assert (await burst_token_bucket.limit("burst_token_bucket_3"))[
+        "is_allowed"
+    ] is True
+    assert (await burst_token_bucket.limit("burst_token_bucket_3"))[
+        "is_allowed"
+    ] is False